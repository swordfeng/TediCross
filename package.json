--- conflicted
+++ resolved
@@ -1,10 +1,6 @@
 {
   "name": "tedicross",
-<<<<<<< HEAD
-  "version": "0.9.5",
-=======
   "version": "0.9.8",
->>>>>>> d89b2203
   "description": "Better DiteCross",
   "license": "MIT",
   "repository": {
