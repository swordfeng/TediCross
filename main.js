--- conflicted
+++ resolved
@@ -9,16 +9,10 @@
 const Application = require("./lib/Application");
 const MessageMap = require("./lib/MessageMap");
 const DiscordUserMap = require("./lib/discord2telegram/DiscordUserMap");
-<<<<<<< HEAD
 const Bridge = require("./lib/bridgestuff/Bridge");
 const BridgeMap = require("./lib/bridgestuff/BridgeMap");
 const Settings = require("./lib/settings/Settings");
-=======
-const Bridge = require("./lib/Bridge");
-const BridgeMap = require("./lib/BridgeMap");
-const Settings = require("./lib/Settings");
 const migrateSettingsToYAML = require("./lib/migrateSettingsToYAML");
->>>>>>> 45377847
 
 // Telegram stuff
 const { BotAPI, InputFile } = require("teleapiwrapper");
@@ -42,13 +36,8 @@
 	// Get the settings
 	const settings = Settings.fromFile(settingsPathYAML);
 
-<<<<<<< HEAD
 	// Save the settings, as they might have changed
-	settings.toFile(settingsPath);
-=======
-	// Save the settings
 	settings.toFile(settingsPathYAML);
->>>>>>> 45377847
 
 	// Create a Telegram bot
 	const tgBot = new BotAPI(settings.telegram.token);
