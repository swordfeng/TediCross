--- conflicted
+++ resolved
@@ -170,24 +170,20 @@
 				chunks
 			);
 
-<<<<<<< HEAD
-		// Make the mapping so future edits can work XXX Only the last chunk is considered
-		await ctx.TediCross.messageMap.insert(MessageMap.TELEGRAM_TO_DISCORD, prepared.bridge, ctx.tediCross.messageId, dcMessage.id);
-		if (ctx.senderName) {
-			R.forEach(chunk => ctx.TediCross.messageMap.setMessageSender(prepared.bridge, chunk.split("\n", 2).filter(R.identity)[0], ctx.senderName))(chunks);
-=======
 			// Make the mapping so future edits can work XXX Only the last chunk is considered
-			ctx.TediCross.messageMap.insert(
+			await ctx.TediCross.messageMap.insert(
 				MessageMap.TELEGRAM_TO_DISCORD,
 				prepared.bridge,
 				ctx.tediCross.messageId,
 				dcMessage.id
 			);
+			if (ctx.senderName) {
+				R.forEach(chunk => ctx.TediCross.messageMap.setMessageSender(prepared.bridge, chunk.split("\n", 2).filter(R.identity)[0], ctx.senderName))(chunks);
+			}
 		} catch (err) {
 			console.error(
 				`Could not relay a message to Discord on bridge ${prepared.bridge.name}: ${err.message}`
 			);
->>>>>>> d024623e
 		}
 	})(ctx.tediCross.prepared);
 
@@ -203,15 +199,11 @@
 	const del = async (ctx, bridge) => {
 		try {
 			// Find the ID of this message on Discord
-<<<<<<< HEAD
-			const [dcMessageId] = await ctx.TediCross.messageMap.getCorresponding(MessageMap.TELEGRAM_TO_DISCORD, bridge, ctx.tediCross.message.message_id);
-=======
-			const [dcMessageId] = ctx.TediCross.messageMap.getCorresponding(
+			const [dcMessageId] = await ctx.TediCross.messageMap.getCorresponding(
 				MessageMap.TELEGRAM_TO_DISCORD,
 				bridge,
 				ctx.tediCross.message.message_id
 			);
->>>>>>> d024623e
 
 			// Get the channel to delete on
 			const channel = await fetchDiscordChannel(ctx.TediCross.dcBot, bridge);
@@ -236,15 +228,11 @@
 			const tgMessage = ctx.tediCross.message;
 
 			// Find the ID of this message on Discord
-<<<<<<< HEAD
-			const [dcMessageId] = await ctx.TediCross.messageMap.getCorresponding(MessageMap.TELEGRAM_TO_DISCORD, bridge, tgMessage.message_id);
-=======
-			const [dcMessageId] = ctx.TediCross.messageMap.getCorresponding(
+			const [dcMessageId] = await ctx.TediCross.messageMap.getCorresponding(
 				MessageMap.TELEGRAM_TO_DISCORD,
 				bridge,
 				tgMessage.message_id
 			);
->>>>>>> d024623e
 
 			// Wait for the Discord bot to become ready
 			await ctx.TediCross.dcBot.ready;
