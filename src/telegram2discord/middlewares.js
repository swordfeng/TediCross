"use strict";

/**************************
 * Import important stuff *
 **************************/

const R = require("ramda");
const Bridge = require("../bridgestuff/Bridge");
const From = require("./From");
const mime = require("mime/lite");
const request = require("request");
const handleEntities = require("./handleEntities");
const Discord = require("discord.js");
const { sleepOneMinute } = require("../sleep");
const helpers = require("./helpers");
const net = require("net");
const fs = require("fs");

/***********
 * Helpers *
 ***********/

/**
 * Creates a text object from a Telegram message
 *
 * @param {Object} message	The message object
 *
 * @returns {Object}	The text object, or undefined if no text was found
 */
function createTextObjFromMessage(ctx, message) {
	return R.cond([
		// Text
		[R.has("text"),    ({ text, entities }) => ({
			raw: text,
			entities: R.defaultTo([], entities)
		})],
		// Animation, audio, document, photo, video or voice
		[R.has("caption"), ({ caption, caption_entities }) => ({
			raw: caption,
			entities: R.defaultTo([], caption_entities)
		})],
		// Stickers have an emoji instead of text
		[R.has("sticker"), message => ({
			raw: R.ifElse(
				() => ctx.TediCross.settings.telegram.sendEmojiWithStickers,
				R.path(["sticker", "emoji"]),
				R.always("")
			)(message),
			entities: []
		})],
		// Locations must be turned into an URL
		[R.has("location"), ({ location }) => ({
			raw: `https://maps.google.com/maps?q=${location.latitude},${location.longitude}&ll=${location.latitude},${location.longitude}&z=16`,
			entities: []
		})],
		// Default to undefined
		[R.T, R.always({ raw: "", entities: [] })]
	])(message);
}

/**
 * Makes the reply text to show on Discord
 *
 * @param {Object} replyTo	The replyTo object from the tediCross context
 * @param {Integer} replyLength	How many characters to take from the original
 * @param {Integer} maxReplyLines	How many lines to cut the reply text after
 *
 * @returns {String}	The reply text to display
 */
const makeReplyText = (replyTo, replyLength, maxReplyLines) => {
	const countDoublePipes = R.tryCatch(
		str => str.match(/\|\|/g).length,
		R.always(0)
	);

	// Make the reply string
	return R.compose(
		// Add ellipsis if the text was cut
		R.ifElse(
			R.compose(
				R.equals(R.length(replyTo.text.raw)),
				R.length
			),
			R.identity,
			R.concat(R.__, "…")
		),
		// Handle spoilers (pairs of "||" in Discord)
		R.ifElse(
			// If one of a pair of "||" has been removed
			quote => R.and(
				countDoublePipes(quote, "||") % 2 === 1,
				countDoublePipes(replyTo.text.raw) % 2 === 0
			),
			// Add one to the end
			R.concat(R.__, "||"),
			// Otherwise do nothing
			R.identity
		),
		// Take only a number of lines
		R.join("\n"),
		R.slice(0, maxReplyLines),
		R.split("\n"),
		// Take only a portion of the text
		R.slice(0, replyLength),
	)(replyTo.text.raw);
};

/**
 * Makes a discord mention out of a username
 *
 * @param {String} username	The username to make the mention from
 * @param {Discord.Client} dcBot	The Discord bot to look up the user's ID with
 * @param {String} channelId	ID of the Discord channel to look up the username in
 *
 * @returns {String}	A Discord mention of the user
 */
function makeDiscordMention(username, dcBot, channelId) {
	// Get the name of the Discord user this is a reply to
	const dcUser = dcBot.channels.get(channelId).members.find(R.propEq("displayName", username));

	return R.ifElse(
		R.isNil,
		R.always(username),
		dcUser => `<@${dcUser.id}>`
	)(dcUser);
}

/****************************
 * The middleware functions *
 ****************************/

/**
 * Adds a `tediCross` property to the context
 *
 * @param {Object} ctx	The context to add the property to
 * @param {Function} next	Function to pass control to next middleware
 *
 * @returns {undefined}
 */
function addTediCrossObj(ctx, next) {
	ctx.tediCross = {};
	next();
}

/**
 * Adds a message object to the tediCross context. One of the four optional arguments must be present. Requires the tediCross context to work
 *
 * @param {Object} ctx	The Telegraf context
 * @param {Object} ctx.tediCross	The TediCross object on the context
 * @param {Object} [ctx.channelPost]
 * @param {Object} [ctx.editedChannelPost]
 * @param {Object} [ctx.message]
 * @param {Object} [ctx.editedChannelPost]
 * @param {Function} next	Function to pass control to next middleware
 *
 * @returns {undefined}
 */
function addMessageObj(ctx, next) {
	// Put it on the context
	ctx.tediCross.message = R.cond([
		// XXX I tried both R.has and R.hasIn as conditions. Neither worked for some reason
		[ctx => !R.isNil(ctx.channelPost), R.prop("channelPost")],
		[ctx => !R.isNil(ctx.editedChannelPost), R.prop("editedChannelPost")],
		[ctx => !R.isNil(ctx.message), R.prop("message")],
		[ctx => !R.isNil(ctx.editedMessage), R.prop("editedMessage")]
	])(ctx);

	next();
}

/**
 * Adds the message ID as a prop to the tedicross context
 *
 * @param {Object} ctx	The Telegraf context
 * @param {Object} ctx.tediCross	The Tedicross object on the context
 * @param {Object} ctx.tediCross.message	The message object being handled
 * @param {Function} next	Function to pass control to next middleware
 *
 * @returns {undefined}
 */
function addMessageId(ctx, next) {
	ctx.tediCross.messageId = ctx.tediCross.message.message_id;

	next();
}

/**
 * Adds the bridges to the tediCross object on the context. Requires the tediCross context to work
 *
 * @param {Object} ctx	The context to add the property to
 * @param {Object} ctx.tediCross	The TediCross object on the context
 * @param {Object} ctx.TediCross	The global TediCross context
 * @param {Object} ctx.TediCross.bridgeMap	The bridge map of the application
 * @param {Function} next	Function to pass control to next middleware
 *
 * @returns {undefined}
 */
function addBridgesToContext(ctx, next) {
	ctx.tediCross.bridges = ctx.TediCross.bridgeMap.fromTelegramChatId(ctx.tediCross.message.chat.id);
	next();
}

/**
 * Removes d2t bridges from the bridge list
 *
 * @param {Object} ctx	The Telegraf context to use
 * @param {Object} ctx.tediCross	The TediCross object on the context
 * @param {Bridge[]} ctx.tediCross.bridges	The bridges the message could use
 * @param {Function} next	Function to pass control to next middleware
 *
 * @returns {undefined}
 */
function removeD2TBridges(ctx, next) {
	ctx.tediCross.bridges = R.reject(
		R.propEq("direction", Bridge.DIRECTION_DISCORD_TO_TELEGRAM)
	)(ctx.tediCross.bridges);

	next();
}

/**
 * Removes bridges with the `relayCommands` flag set to false from the bridge list
 *
 * @param {Object} ctx	The Telegraf context to use
 * @param {Object} ctx.tediCross	The TediCross object on the context
 * @param {Bridge[]} ctx.tediCross.bridges	The bridges the message could use
 * @param {Function} next	Function to pass control to next middleware
 *
 * @returns {undefined}
 */
function removeBridgesIgnoringCommands(ctx, next) {
	ctx.tediCross.bridges = R.filter(R.path(["telegram", "relayCommands"]), ctx.tediCross.bridges);
	next();
}

/**
 * Removes bridges with `telegram.relayJoinMessages === false` 
 *
 * @param {Object} ctx	The Telegraf context to use
 * @param {Object} ctx.tediCross	The TediCross object on the context
 * @param {Bridge[]} ctx.tediCross.bridges	The bridges the message could use
 * @param {Function} next	Function to pass control to next middleware
 *
 * @returns {undefined}
 */
function removeBridgesIgnoringJoinMessages(ctx, next) {
	ctx.tediCross.bridges = R.filter(R.path(["telegram", "relayJoinMessages"]), ctx.tediCross.bridges);
	next();
}

/**
 * Removes bridges with `telegram.relayLeaveMessages === false` 
 *
 * @param {Object} ctx	The Telegraf context to use
 * @param {Object} ctx.tediCross	The TediCross object on the context
 * @param {Bridge[]} ctx.tediCross.bridges	The bridges the message could use
 * @param {Function} next	Function to pass control to next middleware
 *
 * @returns {undefined}
 */
function removeBridgesIgnoringLeaveMessages(ctx, next) {
	ctx.tediCross.bridges = R.filter(R.path(["telegram", "relayLeaveMessages"]), ctx.tediCross.bridges);
	next();
}

/**
 * Replies to the message telling the user this is a private bot if there are no bridges on the tediCross context
 *
 * @param {Object} ctx	The Telegraf context
 * @param {Function} ctx.reply	The context's reply function
 * @param {Function} next	Function to pass control to next middleware
 *
 * @returns {undefined}
 */
function informThisIsPrivateBot(ctx, next) {
	R.ifElse(
		// If there are no bridges
		R.compose(
			R.isEmpty,
			R.path(["tediCross", "bridges"])
		),
		// Inform the user, if enough time has passed since last time
		R.when(
			// When there is no timer for the chat in the anti spam map
			ctx => R.not(ctx.TediCross.antiInfoSpamSet.has(ctx.message.chat.id)),
			// Inform the chat this is an instance of TediCross
			ctx => {
				// Update the anti spam set
				ctx.TediCross.antiInfoSpamSet.add(ctx.message.chat.id);

				// Send the reply
				ctx.reply(
					"This is an instance of a [TediCross](https://github.com/TediCross/TediCross) bot, "
					+ "bridging a chat in Telegram with one in Discord. "
					+ "If you wish to use TediCross yourself, please download and create an instance.",
					{
						parse_mode: "markdown"
					}
				)
					.then(msg =>
						// Delete it again after a while
						sleepOneMinute()
							.then(() => helpers.deleteMessage(ctx, msg))
							.catch(helpers.ignoreAlreadyDeletedError)
							// Remove it from the anti spam set again
							.then(() => ctx.TediCross.antiInfoSpamSet.delete(ctx.message.chat.id))
					);
			}
		),
		// Otherwise go to next middleware
		next
	)(ctx);
}

/**
 * Adds a `from` object to the tediCross context
 *
 * @param {Object} ctx	The context to add the property to
 * @param {Object} ctx.tediCross	The tediCross on the context
 * @param {Object} ctx.tediCross.message	The message object to create the `from` object from
 * @param {Function} next	Function to pass control to next middleware
 *
 * @returns {undefined}
 */
function addFromObj(ctx, next) {
	ctx.tediCross.from = From.createFromObjFromMessage(ctx.tediCross.message);
	next();
}

/**
 * Adds a `reply` object to the tediCross context, if the message is a reply
 *
 * @param {Object} ctx	The context to add the property to
 * @param {Object} ctx.tediCross	The tediCross on the context
 * @param {Object} ctx.tediCross.message	The message object to create the `reply` object from
 * @param {Function} next	Function to pass control to next middleware
 *
 * @returns {undefined}
 */
function addReplyObj(ctx, next) {
	const repliedToMessage = ctx.tediCross.message.reply_to_message;

	if (!R.isNil(repliedToMessage)) {
		// This is a reply
		const isReplyToTediCross = !R.isNil(repliedToMessage.from) && R.equals(repliedToMessage.from.id, ctx.TediCross.me.id);
		ctx.tediCross.replyTo = {
			isReplyToTediCross,
			message: repliedToMessage,
			originalFrom: From.createFromObjFromMessage(repliedToMessage),
			text: createTextObjFromMessage(ctx, repliedToMessage),
		};

		// Handle replies to TediCross
		if (isReplyToTediCross) {
			// Get the username of the Discord user who sent this and remove it from the text
			const split = R.split("\n", ctx.tediCross.replyTo.text.raw);
			ctx.tediCross.replyTo.dcUsername = R.head(split);
			ctx.tediCross.replyTo.text.raw = R.join("\n", R.tail(split));

			// Cut off the first entity (the bold text on the username) and reduce the offset of the rest by the length of the username and the newline
			ctx.tediCross.replyTo.text.entities = R.compose(
				R.map(entity => R.mergeRight(entity, { offset: entity.offset - ctx.tediCross.replyTo.dcUsername.length - 1 })),
				R.tail
			)(ctx.tediCross.replyTo.text.entities);
		}

		// Turn the original text into "<no text>" if there is no text
		if (R.isEmpty(ctx.tediCross.replyTo.text.raw)) {
			ctx.tediCross.replyTo.text.raw = "<no text>";
		}
	}

	next();
}

/**
 * Adds a `forward` object to the tediCross context, if the message is a forward
 *
 * @param {Object} ctx	The context to add the property to
 * @param {Object} ctx.tediCross	The tediCross on the context
 * @param {Object} ctx.tediCross.message	The message object to create the `forward` object from
 * @param {Function} next	Function to pass control to next middleware
 *
 * @returns {undefined}
 */
function addForwardFrom(ctx, next) {
	const msg = ctx.tediCross.message;

	if (!R.isNil(msg.forward_from) || !R.isNil(msg.forward_from_chat)) {
		ctx.tediCross.forwardFrom = R.ifElse(
			// If there is no `forward_from` prop
			R.compose(R.isNil, R.prop("forward_from")),
			// Then this is a forward from a chat (channel)
			R.compose(From.createFromObjFromChat, R.prop("forward_from_chat")),
			// Else it is from a user
			R.compose(From.createFromObjFromUser, R.prop("forward_from"))
		)(msg);
	}

	next();
}

/**
 * Adds a text object to the tediCross property on the context, if there is text in the message
 *
 * @param {Object} ctx	The context to add the property to
 * @param {Object} ctx.tediCross	The tediCross on the context
 * @param {Object} ctx.tediCross.message	The message object to get the text data from
 * @param {Function} next	Function to pass control to next middleware
 *
 * @returns {undefined}
 */
function addTextObj(ctx, next) {
	const text = createTextObjFromMessage(ctx, ctx.tediCross.message);

	if (!R.isNil(text)) {
		ctx.tediCross.text = text;
	}

	next();
}

/**
 * Adds a file object to the tediCross property on the context
 *
 * @param {Object} ctx	The context to add the property to
 * @param {Object} ctx.tediCross	The tediCross on the context
 * @param {Object} ctx.tediCross.message	The message object to get the file data from
 * @param {Function} next	Function to pass control to next middleware
 *
 * @returns {undefined}
 */
function addFileObj(ctx, next) {
	const message = ctx.tediCross.message;

	// Figure out if a file is present
	if (!R.isNil(message.audio)) {
		// Audio
		ctx.tediCross.file = {
			type: "audio",
			id: message.audio.file_id,
			name: message.audio.title + "." + mime.getExtension(message.audio.mime_type)
		};
	} else if (!R.isNil(message.document)) {
		// Generic file
		ctx.tediCross.file = {
			type: "document",
			id: message.document.file_id,
			name: message.document.file_name
		};
	} else if (!R.isNil(message.photo)) {
		// Photo. It has an array of photos of different sizes. Use the last and biggest
		const photo = R.last(message.photo);
		ctx.tediCross.file = {
			type: "photo",
			id: photo.file_id,
			name: "photo.jpg" // Telegram will convert it to a jpg no matter which format is orignally sent
		};
	} else if (!R.isNil(message.sticker)) {
		// Sticker
		ctx.tediCross.file = {
			type: "sticker",
			id: R.ifElse(
				R.propEq("is_animated", true),
				R.path(["thumb", "file_id"]),
				R.prop("file_id")
			)(message.sticker),
			name: "sticker.webp"
		};
		if (message.sticker.is_animated && fs.existsSync(ctx.TediCross.tgsSock)) {
			ctx.tediCross.file = {
				type: "sticker",
				animated: message.sticker.is_animated,
				id: message.sticker.file_id,
				name: "sticker.gif"
			};
		}
	} else if (!R.isNil(message.video)) {
		// Video
		ctx.tediCross.file = {
			type: "video",
			id: message.video.file_id,
			name: "video" + "." + mime.getExtension(message.video.mime_type),
		};
	} else if (!R.isNil(message.voice)) {
		// Voice
		ctx.tediCross.file = {
			type: "voice",
			id: message.voice.file_id,
			name: "voice" + "." + mime.getExtension(message.voice.mime_type),
		};
	}

	next();
}

/**
 * Adds a file stream to the file object on the tedicross context, if there is one
 *
 * @param {Object} ctx	The context to add the property to
 * @param {Object} ctx.tediCross	The tediCross on the context
 * @param {Function} next	Function to pass control to next middleware
 *
 * @returns {Promise}	Promise resolving to nothing when the operation is complete
 */
function addFileStream(ctx, next) {
	return Promise.resolve()
		.then(() => {
			// Get a stream to the file, if one was found
			if (!R.isNil(ctx.tediCross.file)) {
				return ctx.telegram.getFileLink(ctx.tediCross.file.id)
					.then(fileLink => {
						ctx.tediCross.file.stream = request(fileLink);
					});
			}
		})
		.then(next)
		.then(R.always(undefined));
}

function convertTGSSticker(ctx, next) {
	if (ctx.tediCross.file && ctx.tediCross.file.type === "sticker" && ctx.tediCross.file.animated) {
		const tgsStream = ctx.tediCross.file.stream;
		ctx.tediCross.file.stream = net.connect(ctx.TediCross.tgsSock, () => {
			tgsStream.pipe(ctx.tediCross.file.stream);
		});
	}
	next();
}

function addPreparedObj(ctx, next) {
	// Shorthand for the tediCross context
	const tc = ctx.tediCross;

	ctx.tediCross.prepared = R.map(
		bridge => {
			// Get the name of the sender of this message
			const senderName = From.makeDisplayName(ctx.TediCross.settings.telegram.useFirstNameInsteadOfUsername, tc.from);

			// Make the header
			// WARNING! Butt-ugly code! If you see a nice way to clean this up, please do it
			const header = (() => {
<<<<<<< HEAD
				// Get the name of the sender of this message
				const senderName = From.makeDisplayName(ctx.TediCross.settings.telegram.useFirstNameInsteadOfUsername, tc.from);
				ctx.senderName = senderName;

=======
>>>>>>> 7e8a6887
				// Get the name of the original sender, if this is a forward
				const originalSender = R.isNil(tc.forwardFrom)
					? null
					: From.makeDisplayName(ctx.TediCross.settings.telegram.useFirstNameInsteadOfUsername, tc.forwardFrom)
				;

				// Get the name of the replied-to user, if this is a reply
				const repliedToName = R.isNil(tc.replyTo)
					? null
					: R.ifElse(
						R.prop("isReplyToTediCross"),
						R.compose(
							username => makeDiscordMention(username, ctx.TediCross.dcBot, bridge.discord.channelId),
							R.prop("dcUsername")
						),
						R.compose(
							R.partial(From.makeDisplayName, [ctx.TediCross.settings.telegram.useFirstNameInsteadOfUsername]),
							R.prop("originalFrom")
						)
					)(tc.replyTo)
				;

				// Build the header
				let header = "";
				if (bridge.telegram.sendUsernames) {
					if (!R.isNil(tc.forwardFrom)) {
						// Forward
						header = `**${originalSender}** (forwarded by **${senderName}**)`;
					} else if (!R.isNil(tc.replyTo)) {
						// Reply
						header = `**${senderName}** (in reply to **${repliedToName}**)`;
					} else {
						// Ordinary message
						header = `**${senderName}**`;
					}
				} else {
					if (!R.isNil(tc.forwardFrom)) {
						// Forward
						header = `(forward from **${originalSender}**)`;
					} else if (!R.isNil(tc.replyTo)) {
						// Reply
						header = `(in reply to **${repliedToName}**)`;
					} else {
						// Ordinary message
						header = "";
					}
				}

				return header;
			})();

			// Handle blockquote replies
			const replyQuote = R.ifElse(
				tc => !R.isNil(tc.replyTo),
				R.compose(
					R.replace(/^/gm, "> "),
					tc => makeReplyText(tc.replyTo, ctx.TediCross.settings.discord.replyLength, ctx.TediCross.settings.discord.maxReplyLines),
				),
				R.always(undefined)
			)(tc);

			// Handle file
			const file = R.ifElse(
				R.compose(
					R.isNil,
					R.prop("file")
				),
				R.always(undefined),
				tc => new Discord.Attachment(tc.file.stream, tc.file.name)
			)(tc);

			// Make the text to send
			const text = (() => {
				let text = handleEntities(tc.text.raw, tc.text.entities, ctx.TediCross.dcBot, bridge);

				if (!R.isNil(replyQuote)) {
					text = replyQuote + "\n" + text;
				}

				return text;
			})();

			return {
				bridge,
				header,
				senderName,
				file,
				text
			};
		}
	)(tc.bridges);

	next();
}

/***************
 * Export them *
 ***************/

module.exports = {
	addTediCrossObj,
	addMessageObj,
	addMessageId,
	addBridgesToContext,
	removeD2TBridges,
	removeBridgesIgnoringCommands,
	removeBridgesIgnoringJoinMessages,
	removeBridgesIgnoringLeaveMessages,
	informThisIsPrivateBot,
	addFromObj,
	addReplyObj,
	addForwardFrom,
	addTextObj,
	addFileObj,
	addFileStream,
	convertTGSSticker,
	addPreparedObj
};<|MERGE_RESOLUTION|>--- conflicted
+++ resolved
@@ -536,17 +536,11 @@
 		bridge => {
 			// Get the name of the sender of this message
 			const senderName = From.makeDisplayName(ctx.TediCross.settings.telegram.useFirstNameInsteadOfUsername, tc.from);
+			ctx.senderName = senderName;
 
 			// Make the header
 			// WARNING! Butt-ugly code! If you see a nice way to clean this up, please do it
 			const header = (() => {
-<<<<<<< HEAD
-				// Get the name of the sender of this message
-				const senderName = From.makeDisplayName(ctx.TediCross.settings.telegram.useFirstNameInsteadOfUsername, tc.from);
-				ctx.senderName = senderName;
-
-=======
->>>>>>> 7e8a6887
 				// Get the name of the original sender, if this is a forward
 				const originalSender = R.isNil(tc.forwardFrom)
 					? null
