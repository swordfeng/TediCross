"use strict";

/**************************
 * Import important stuff *
 **************************/

const Application = require("../Application");
const updateGetter = require("./updategetter");
const handleEntities = require("./handleEntities");
const messageConverter = require("./messageConverter");
const MessageMap = require("../MessageMap");
const _ = require("lodash");

/**
 * Creates a function which sends files from Telegram to discord
 *
 * @param {BotAPI} tgBot	The Telegram bot
 * @param {Discord.Client} dcBot	The Discord bot
 * @param {DiscordUserMap} arg.dcUsers	A map between discord users and their IDs
 *
 * @returns {Function}	A function which can be used to send files from Telegram to Discord
 *
 * @private
 */
function makeFileSender(tgBot, dcBot, dcUsers) {
	/**
	 * Sends a file to Discord
	 *
<<<<<<< HEAD
	 * @param {String} arg.discordChannel Discord channel ID
	 * @param {String} arg.fromName	Display name of the sender
=======
	 * @param {Message} arg.message	Display name of the sender
>>>>>>> 57a86df8
	 * @param {String} arg.fileId	ID of the file to download from Telegram's servers
	 * @param {String} arg.fileName	Name of the file to send
	 * @param {String} [arg.caption]	Additional text to send with the file
	 * @param {Boolean} [arg.resolveExtension]	Set to true if the bot should try to find the file extension itself, in which case it will be appended to the file name. Defaults to false
	 */
<<<<<<< HEAD
	return function({discordChannel, fromName, fileId, fileName, caption = "", resolveExtension = false}) {
=======
	return function({message, fileId, fileName, caption = "", resolveExtension = false}) {
>>>>>>> 57a86df8
		// Make the text to send
		let messageObj = messageConverter({ message, dcUsers, tgBot });
		let textToSend = `**${messageObj.from}**:\n${caption}`

		// Handle for the file extension
		let extension = "";

		// Wait for the Discord bot to become ready
		dcBot.ready.then(() => {
			// Start getting the file
			return tgBot.getFile({file_id: fileId});
		  })
		  .then((file) => {
			// Get the extension, if necessary
			if (resolveExtension) {
				extension = "." + file.file_path.split(".").pop();
			}
			return tgBot.helperGetFileStream(file);
		  })
		  .then((fileStream) => {
			// Create an array of buffers to store the file in
			let buffers = [];

			// Fetch the file
			fileStream.on("data", (chunk) => {
				buffers.push(chunk);
			});

			// Send the file when it is fetched
			fileStream.on("end", () => {
				dcBot.channels.get(discordChannel).send(
					textToSend,
					{
						file: {
							attachment: Buffer.concat(buffers),
							name: fileName + extension
						}
					}
				)
				.catch((err) => Application.logger.error("Discord did not accept a photo:", err))
			});
		  });
	};
}


/**
 * Curryed function creating handlers handling messages which should not be relayed, and passing through those which should
 *
 * @param {BotAPI} tgBot	The Telegram bot
 * @param {Function} func	The message handler to wrap
 * @param {Message} message	The Telegram message triggering the wrapped function
 *
 * @private
 */
const createMessageHandler = _.curry((tgBot, func, message) => {
	if (message.text !== undefined && tgBot.me !== undefined && message.text.toLowerCase() === `@${tgBot.me.username} chatinfo`.toLowerCase()) {
		// This is a request for chat info. Give it, no matter which chat this is from
		tgBot.sendMessage({
			chat_id: message.chat.id,
			text: "chatID: " + message.chat.id
		});
	} else {
		// Check if the message came from the correct chat
		if (!Application.bridge.has("telegram", message.chat.id)) {
			// Tell the sender that this is a private bot
			tgBot.sendMessage({
				chat_id: message.chat.id,
				text: "This is an instance of a [TediCross](https://github.com/Suppen/TediCross) bot, bridging a chat in Telegram with one in Discord. If you wish to use TediCross yourself, please download and create an instance. You may ask @Suppen for help",
				parse_mode: "markdown"
			  })
			  .catch((err) => {
				// Hmm... Could not send the message for some reason TODO Do something about this
				console.error("Could not tell user to get their own TediCross instance:", err, message);
			  });
		} else {
			// Do the thing
			const bridge = Application.bridge.getBridge("telegram", message.chat.id);
			func(message, bridge);
		}
	}
});

/**********************
 * The setup function *
 **********************/

/**
 * Sets up the receiving of Telegram messages, and relaying them to Discord
 *
 * @param {BotAPI} tgBot	The Telegram bot
 * @param {Discord.Client} dcBot	The Discord bot
 * @param {DiscordUserMap} dcUsers	A map between discord users and their IDs
 * @param {MessageMap} messageMap	Map between IDs of messages
 */
function setup(tgBot, dcBot, dcUsers, messageMap) {
	// Start longpolling
	updateGetter(tgBot, Application.settings);

	// Make the file sender
	const sendFile = makeFileSender(tgBot, dcBot, dcUsers);

	// Create the message handler wrapper
	const wrapFunction = createMessageHandler(tgBot);

	// Set up event listener for text messages from Telegram
	tgBot.on("text", wrapFunction((message, bridge) => {

		let messageObj = messageConverter({ message, dcUsers, tgBot });

		// Pass it on to Discord when the dcBot is ready
		dcBot.ready.then(() => {
<<<<<<< HEAD
			return dcBot.channels.get(bridge.discord.channel).send(`**${fromName}**: ${text}`);
=======
			return dcBot.channels.get(Application.settings.discord.channelID).send(messageObj.composed);
>>>>>>> 57a86df8
		  })
		  .then((dcMessage) => {
			// Make the mapping so future edits can work
			messageMap.insert(MessageMap.TELEGRAM_TO_DISCORD, message.message_id, dcMessage.id);
		  })
		  .catch((err) => {
			Application.logger.error(`[${bridge.name}] Discord did not accept a text message:`, err);
			Application.logger.error(`[${bridge.name}] Failed message:`, message.text);
		  })
	}));

	// Set up event listener for photo messages from Telegram
	tgBot.on("photo", wrapFunction((message, bridge) => {
		sendFile({
<<<<<<< HEAD
			discordChannel: bridge.discord.channel,
			fromName: getDisplayName(message.from, message.chat),
=======
			message,
>>>>>>> 57a86df8
			fileId: message.photo[message.photo.length-1].file_id,
			fileName: "photo.jpg",	// Telegram will convert it to jpg no matter what filetype is actually sent
			caption: message.caption
		});
	}));

	// Set up event listener for stickers from Telegram
	tgBot.on("sticker", wrapFunction((message, bridge) => {
		sendFile({
<<<<<<< HEAD
			discordChannel: bridge.discord.channel,
			fromName: getDisplayName(message.from, message.chat),
=======
			message,
>>>>>>> 57a86df8
			fileId: message.sticker.thumb.file_id,
			fileName: "sticker.webp",	// Telegram will insist that it is a jpg, but it really is a webp
			caption: message.sticker.emoji
		});
	}));

	// Set up event listener for filetypes not caught by the other filetype handlers
	tgBot.on("document", wrapFunction((message, bridge) => {
		sendFile({
<<<<<<< HEAD
			discordChannel: bridge.discord.channel,
			fromName: getDisplayName(message.from, message.chat),
=======
			message,
>>>>>>> 57a86df8
			fileId: message.document.file_id,
			fileName: message.document.file_name
		});
	}));

	// Set up event listener for audio messages
	tgBot.on("audio", wrapFunction((message, bridge) => {
		sendFile({
<<<<<<< HEAD
			discordChannel: bridge.discord.channel,
			fromName: getDisplayName(message.from, message.chat),
=======
			message,
>>>>>>> 57a86df8
			fileId: message.audio.file_id,
			fileName: message.audio.title,
			resolveExtension: true
		});
	}));

	// Set up event listener for video messages
	tgBot.on("video", wrapFunction((message, bridge) => {
		sendFile({
<<<<<<< HEAD
			discordChannel: bridge.discord.channel,
			fromName: getDisplayName(message.from, message.chat),
=======
			message,
>>>>>>> 57a86df8
			fileId: message.video.file_id,
			fileName: "video",
			resolveExtension: true
		});
	}));

	// Set up event listener for message edits
	tgBot.on("messageEdit", wrapFunction((tgMessage, bridge) => {
		// Wait for the Discord bot to become ready
		dcBot.ready.then(() => messageMap.getCorresponding(MessageMap.TELEGRAM_TO_DISCORD, tgMessage.message_id))	// Try to get the corresponding message in Discord
		  .then((dcMessageId) => dcBot.channels.get(bridge.discord.channel).fetchMessage(dcMessageId))	// Get the message from Discord
		  .then((dcMessage) => {

			let messageObj = messageConverter({ message: tgMessage, dcUsers, tgBot });

			// Try to edit the message
			return dcMessage.edit(messageObj.composed);
		  })
<<<<<<< HEAD
		  .catch((err) => Application.logger.error(`[${bridge.name}] Could not edit Discord message:`, err));
	}));
=======
		  .catch((err) => {
			Application.logger.error("Could not edit Discord message:", err);
			Application.logger.error("Failed message:", message.text);
		});
	});
>>>>>>> 57a86df8

	// Make a promise which resolves when the dcBot is ready
	tgBot.ready = tgBot.getMe()
	  .then(bot => {
		// Log the bot's info
		Application.logger.info(`Telegram: ${bot.username} (${bot.id})`)

		// Put the data on the bot
		tgBot.me = bot;
	  })
	  .catch(err => {
		// Log the error(
		Application.logger.error("Failed at getting the Telegram bot's me-object:", err);

		// Pass it on
		throw err;
	  });
}

/*****************************
 * Export the setup function *
 *****************************/

module.exports = setup;<|MERGE_RESOLUTION|>--- conflicted
+++ resolved
@@ -26,22 +26,14 @@
 	/**
 	 * Sends a file to Discord
 	 *
-<<<<<<< HEAD
 	 * @param {String} arg.discordChannel Discord channel ID
-	 * @param {String} arg.fromName	Display name of the sender
-=======
 	 * @param {Message} arg.message	Display name of the sender
->>>>>>> 57a86df8
 	 * @param {String} arg.fileId	ID of the file to download from Telegram's servers
 	 * @param {String} arg.fileName	Name of the file to send
 	 * @param {String} [arg.caption]	Additional text to send with the file
 	 * @param {Boolean} [arg.resolveExtension]	Set to true if the bot should try to find the file extension itself, in which case it will be appended to the file name. Defaults to false
 	 */
-<<<<<<< HEAD
-	return function({discordChannel, fromName, fileId, fileName, caption = "", resolveExtension = false}) {
-=======
-	return function({message, fileId, fileName, caption = "", resolveExtension = false}) {
->>>>>>> 57a86df8
+	return function({discordChannel, message, fileId, fileName, caption = "", resolveExtension = false}) {
 		// Make the text to send
 		let messageObj = messageConverter({ message, dcUsers, tgBot });
 		let textToSend = `**${messageObj.from}**:\n${caption}`
@@ -154,11 +146,7 @@
 
 		// Pass it on to Discord when the dcBot is ready
 		dcBot.ready.then(() => {
-<<<<<<< HEAD
-			return dcBot.channels.get(bridge.discord.channel).send(`**${fromName}**: ${text}`);
-=======
-			return dcBot.channels.get(Application.settings.discord.channelID).send(messageObj.composed);
->>>>>>> 57a86df8
+			return dcBot.channels.get(bridge.discord.channel).send(messageObj.composed);
 		  })
 		  .then((dcMessage) => {
 			// Make the mapping so future edits can work
@@ -173,12 +161,8 @@
 	// Set up event listener for photo messages from Telegram
 	tgBot.on("photo", wrapFunction((message, bridge) => {
 		sendFile({
-<<<<<<< HEAD
-			discordChannel: bridge.discord.channel,
-			fromName: getDisplayName(message.from, message.chat),
-=======
-			message,
->>>>>>> 57a86df8
+			discordChannel: bridge.discord.channel,
+			message,
 			fileId: message.photo[message.photo.length-1].file_id,
 			fileName: "photo.jpg",	// Telegram will convert it to jpg no matter what filetype is actually sent
 			caption: message.caption
@@ -188,12 +172,8 @@
 	// Set up event listener for stickers from Telegram
 	tgBot.on("sticker", wrapFunction((message, bridge) => {
 		sendFile({
-<<<<<<< HEAD
-			discordChannel: bridge.discord.channel,
-			fromName: getDisplayName(message.from, message.chat),
-=======
-			message,
->>>>>>> 57a86df8
+			discordChannel: bridge.discord.channel,
+			message,
 			fileId: message.sticker.thumb.file_id,
 			fileName: "sticker.webp",	// Telegram will insist that it is a jpg, but it really is a webp
 			caption: message.sticker.emoji
@@ -203,12 +183,8 @@
 	// Set up event listener for filetypes not caught by the other filetype handlers
 	tgBot.on("document", wrapFunction((message, bridge) => {
 		sendFile({
-<<<<<<< HEAD
-			discordChannel: bridge.discord.channel,
-			fromName: getDisplayName(message.from, message.chat),
-=======
-			message,
->>>>>>> 57a86df8
+			discordChannel: bridge.discord.channel,
+			message,
 			fileId: message.document.file_id,
 			fileName: message.document.file_name
 		});
@@ -217,12 +193,8 @@
 	// Set up event listener for audio messages
 	tgBot.on("audio", wrapFunction((message, bridge) => {
 		sendFile({
-<<<<<<< HEAD
-			discordChannel: bridge.discord.channel,
-			fromName: getDisplayName(message.from, message.chat),
-=======
-			message,
->>>>>>> 57a86df8
+			discordChannel: bridge.discord.channel,
+			message,
 			fileId: message.audio.file_id,
 			fileName: message.audio.title,
 			resolveExtension: true
@@ -232,12 +204,8 @@
 	// Set up event listener for video messages
 	tgBot.on("video", wrapFunction((message, bridge) => {
 		sendFile({
-<<<<<<< HEAD
-			discordChannel: bridge.discord.channel,
-			fromName: getDisplayName(message.from, message.chat),
-=======
-			message,
->>>>>>> 57a86df8
+			discordChannel: bridge.discord.channel,
+			message,
 			fileId: message.video.file_id,
 			fileName: "video",
 			resolveExtension: true
@@ -256,16 +224,11 @@
 			// Try to edit the message
 			return dcMessage.edit(messageObj.composed);
 		  })
-<<<<<<< HEAD
-		  .catch((err) => Application.logger.error(`[${bridge.name}] Could not edit Discord message:`, err));
-	}));
-=======
 		  .catch((err) => {
 			Application.logger.error("Could not edit Discord message:", err);
 			Application.logger.error("Failed message:", message.text);
 		});
 	});
->>>>>>> 57a86df8
 
 	// Make a promise which resolves when the dcBot is ready
 	tgBot.ready = tgBot.getMe()
